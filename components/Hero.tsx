import Link from 'next/link';
import { UPWORK_URL } from '@/lib/constants';

export function Hero() {
  return (
<<<<<<< HEAD
    <section className="bg-navy py-20 text-white lg:py-32">
      <div className="mx-auto flex max-w-7xl flex-col gap-12 px-4 lg:flex-row lg:items-center lg:gap-16">
        {/* Left Content */}
        <div className="flex-1">
          <h1 className="text-5xl font-bold leading-tight lg:text-6xl">
            Ship{' '}
            <span className="bg-gradient-to-r from-teal-400 to-cyan-400 bg-clip-text text-transparent">
              AI automations
            </span>{' '}
            that{' '}
            <span className="bg-gradient-to-r from-teal-400 to-cyan-400 bg-clip-text text-transparent">
              save hours
            </span>{' '}
            without adding headcount
          </h1>

          <p className="mt-6 text-lg text-white/70 lg:text-xl">
            Build with <strong className="text-white/90">Typeform</strong>, <strong className="text-white/90">Zapier</strong>, <strong className="text-white/90">Notion</strong>, <strong className="text-white/90">GPT-4o</strong> — plus scraping pipelines and AI security guardrails to keep your automations safe at scale.
          </p>

          {/* CTAs */}
          <div className="mt-8 flex flex-wrap gap-4">
            <Link
              href="https://calendly.com/davidinfosec07"
              target="_blank"
              className="rounded-lg bg-teal-500 px-8 py-4 text-base font-semibold text-white transition hover:bg-teal-600 hover:shadow-lg hover:shadow-teal-500/30"
            >
              Book discovery call
            </Link>
            <Link
              href={UPWORK_URL}
              target="_blank"
              className="rounded-lg border-2 border-white/20 px-8 py-4 text-base font-semibold text-white transition hover:border-white/40 hover:bg-white/5"
            >
              View Upwork offers
            </Link>
          </div>

          {/* Proof Metrics Badges */}
          <div className="mt-10 flex flex-wrap gap-3">
            <div className="rounded-full border border-teal-500/30 bg-teal-500/10 px-4 py-2 text-sm font-medium text-teal-400">
              ⚡ Avg 20+ Hours Saved/Week
            </div>
            <div className="rounded-full border border-cyan-400/30 bg-cyan-400/10 px-4 py-2 text-sm font-medium text-cyan-400">
              🚀 80% Faster Response Times
            </div>
            <div className="rounded-full border border-teal-400/30 bg-teal-400/10 px-4 py-2 text-sm font-medium text-teal-300">
              ✅ Zero-Touch Lead Verification
            </div>
          </div>
        </div>

        {/* Right Side - Dashboard Mockup with Glass Morphism */}
        <div className="flex-1">
          <div className="rounded-2xl border border-white/10 bg-white/5 p-6 backdrop-blur-md">
            <div className="mb-4 flex items-center gap-2">
              <div className="h-3 w-3 rounded-full bg-red-400"></div>
              <div className="h-3 w-3 rounded-full bg-yellow-400"></div>
              <div className="h-3 w-3 rounded-full bg-green-400"></div>
              <span className="ml-2 text-xs text-white/60">Automation Dashboard</span>
            </div>

            {/* Dashboard Content */}
            <div className="space-y-4">
              {/* Metric Cards */}
              <div className="grid grid-cols-2 gap-3">
                <div className="rounded-lg border border-white/10 bg-gradient-to-br from-teal-500/20 to-transparent p-4">
                  <div className="text-2xl font-bold text-teal-400">120</div>
                  <div className="text-xs text-white/60">Leads/Week</div>
                </div>
                <div className="rounded-lg border border-white/10 bg-gradient-to-br from-cyan-400/20 to-transparent p-4">
                  <div className="text-2xl font-bold text-cyan-400">5m</div>
                  <div className="text-xs text-white/60">Response Time</div>
                </div>
              </div>

              {/* Activity Feed */}
              <div className="space-y-2 rounded-lg border border-white/10 bg-white/5 p-4">
                <div className="text-xs font-semibold uppercase tracking-wider text-white/60">Recent Activity</div>
                <div className="space-y-2">
                  <div className="flex items-center gap-2 text-sm">
                    <div className="h-2 w-2 rounded-full bg-green-400"></div>
                    <span className="text-white/80">Lead scored & routed</span>
                    <span className="ml-auto text-xs text-white/50">2m ago</span>
                  </div>
                  <div className="flex items-center gap-2 text-sm">
                    <div className="h-2 w-2 rounded-full bg-teal-400"></div>
                    <span className="text-white/80">GPT summary sent</span>
                    <span className="ml-auto text-xs text-white/50">8m ago</span>
                  </div>
                  <div className="flex items-center gap-2 text-sm">
                    <div className="h-2 w-2 rounded-full bg-cyan-400"></div>
                    <span className="text-white/80">Notion task created</span>
                    <span className="ml-auto text-xs text-white/50">12m ago</span>
                  </div>
                </div>
              </div>

              {/* Status Bar */}
              <div className="rounded-lg border border-white/10 bg-gradient-to-r from-teal-500/10 to-cyan-400/10 p-3">
                <div className="flex items-center justify-between">
                  <span className="text-xs text-white/70">All systems operational</span>
                  <div className="flex items-center gap-1">
                    <div className="h-2 w-2 animate-pulse rounded-full bg-green-400"></div>
                    <span className="text-xs text-green-400">Live</span>
                  </div>
                </div>
              </div>
            </div>
          </div>
=======
    <section className="relative overflow-hidden bg-ink pt-32 pb-20 text-white lg:pt-48 lg:pb-32">
      {/* Background Accents */}
      <div className="absolute top-0 left-1/2 -translate-x-1/2 w-full max-w-7xl h-full pointer-events-none">
         <div className="absolute top-20 left-20 w-72 h-72 bg-teal/20 rounded-full blur-[100px]" />
         <div className="absolute bottom-20 right-20 w-96 h-96 bg-accent/20 rounded-full blur-[100px]" />
      </div>

      <div className="mx-auto flex max-w-7xl flex-col items-center gap-12 px-4 lg:flex-row lg:items-start">
        <div className="flex-1 text-center lg:text-left z-10">
          <div className="inline-flex items-center gap-2 rounded-full border border-white/10 bg-white/5 px-3 py-1 text-xs font-medium text-teal backdrop-blur-sm mb-6">
            <span className="relative flex h-2 w-2">
              <span className="animate-ping absolute inline-flex h-full w-full rounded-full bg-teal opacity-75"></span>
              <span className="relative inline-flex rounded-full h-2 w-2 bg-teal"></span>
            </span>
            Available for new projects
          </div>

          <h1 className="text-4xl font-bold leading-tight md:text-6xl">
            Ship <span className="bg-gradient-to-r from-teal to-cyan-300 bg-clip-text text-transparent">AI automations</span> that <span className="bg-gradient-to-r from-teal to-cyan-300 bg-clip-text text-transparent">save hours</span> without adding headcount.
          </h1>

          <p className="mt-6 text-lg text-white/70 max-w-2xl mx-auto lg:mx-0">
            I build Typeform → Zapier → Notion systems, GPT-4o chatbots, scraping pipelines, and AI security guardrails so founders and agencies can scale calmly.
          </p>

          <div className="mt-8 flex flex-col sm:flex-row gap-4 justify-center lg:justify-start">
            <Link
              href="https://calendly.com/davidinfosec07"
              target="_blank"
              className="rounded-full bg-teal px-8 py-4 text-sm font-bold text-ink transition hover:bg-teal/90 hover:-translate-y-0.5 shadow-[0_0_20px_rgba(20,184,166,0.3)]"
            >
              Book a discovery call
            </Link>
            <Link
              href="#services"
              className="rounded-full border border-white/20 bg-white/5 px-8 py-4 text-sm font-bold text-white transition hover:bg-white/10 hover:-translate-y-0.5 backdrop-blur-sm"
            >
              View Offers
            </Link>
          </div>

          <p className="mt-6 text-sm text-white/50">
            Trusted by forward-thinking teams at FleetShield, SignalBridge, and more.
          </p>
        </div>

        {/* Visual Dashboard Mockup */}
        <div className="flex-1 w-full max-w-lg lg:max-w-xl z-10 relative">
          <div className="relative rounded-2xl border border-white/10 bg-slate/30 backdrop-blur-xl p-6 shadow-2xl">
             {/* Mockup Header */}
             <div className="flex items-center justify-between border-b border-white/10 pb-4 mb-4">
                <div className="flex gap-2">
                  <div className="h-3 w-3 rounded-full bg-red-500/80" />
                  <div className="h-3 w-3 rounded-full bg-yellow-500/80" />
                  <div className="h-3 w-3 rounded-full bg-green-500/80" />
                </div>
                <div className="h-2 w-20 rounded-full bg-white/10" />
             </div>

             {/* Mockup Content - Stats Row */}
             <div className="grid grid-cols-2 gap-4 mb-6">
                <div className="rounded-xl bg-white/5 p-4 border border-white/5">
                   <p className="text-xs text-white/50 mb-1">Hours Saved</p>
                   <p className="text-2xl font-bold text-teal">128h</p>
                   <p className="text-[10px] text-teal/80 flex items-center gap-1 mt-1">
                     <span className="inline-block rotate-180">↓</span> 12% vs last week
                   </p>
                </div>
                <div className="rounded-xl bg-white/5 p-4 border border-white/5">
                   <p className="text-xs text-white/50 mb-1">Active Workflows</p>
                   <p className="text-2xl font-bold text-white">24</p>
                   <p className="text-[10px] text-green-400/80 flex items-center gap-1 mt-1">
                     <span>●</span> All systems operational
                   </p>
                </div>
             </div>

             {/* Mockup Content - Recent Activity */}
             <div className="space-y-3">
                <p className="text-xs font-semibold text-white/50 uppercase tracking-wider">Live Activity</p>

                <div className="flex items-center gap-3 rounded-lg bg-white/5 p-3 border border-white/5">
                   <div className="flex h-8 w-8 items-center justify-center rounded-full bg-teal/20 text-teal text-xs">⚡</div>
                   <div className="flex-1">
                      <p className="text-xs font-medium text-white">New Lead Qualified</p>
                      <p className="text-[10px] text-white/40">Typeform → OpenAI → Slack</p>
                   </div>
                   <p className="text-[10px] text-white/40">Just now</p>
                </div>

                <div className="flex items-center gap-3 rounded-lg bg-white/5 p-3 border border-white/5">
                   <div className="flex h-8 w-8 items-center justify-center rounded-full bg-purple-500/20 text-purple-400 text-xs">🤖</div>
                   <div className="flex-1">
                      <p className="text-xs font-medium text-white">Support Ticket Resolved</p>
                      <p className="text-[10px] text-white/40">Chatbot → Knowledge Base</p>
                   </div>
                   <p className="text-[10px] text-white/40">2m ago</p>
                </div>

                <div className="flex items-center gap-3 rounded-lg bg-white/5 p-3 border border-white/5">
                   <div className="flex h-8 w-8 items-center justify-center rounded-full bg-blue-500/20 text-blue-400 text-xs">📄</div>
                   <div className="flex-1">
                      <p className="text-xs font-medium text-white">Contract Generated</p>
                      <p className="text-[10px] text-white/40">DocuSign → Google Drive</p>
                   </div>
                   <p className="text-[10px] text-white/40">15m ago</p>
                </div>
             </div>

             {/* Glass Reflection Overlay */}
             <div className="absolute inset-0 rounded-2xl bg-gradient-to-tr from-white/5 to-transparent pointer-events-none" />
          </div>

          {/* Decorative Elements behind mockup */}
          <div className="absolute -z-10 -right-10 -bottom-10 h-64 w-64 rounded-full bg-teal/20 blur-[80px]" />
>>>>>>> 635bb3d9
        </div>
      </div>
    </section>
  );
}<|MERGE_RESOLUTION|>--- conflicted
+++ resolved
@@ -3,118 +3,6 @@
 
 export function Hero() {
   return (
-<<<<<<< HEAD
-    <section className="bg-navy py-20 text-white lg:py-32">
-      <div className="mx-auto flex max-w-7xl flex-col gap-12 px-4 lg:flex-row lg:items-center lg:gap-16">
-        {/* Left Content */}
-        <div className="flex-1">
-          <h1 className="text-5xl font-bold leading-tight lg:text-6xl">
-            Ship{' '}
-            <span className="bg-gradient-to-r from-teal-400 to-cyan-400 bg-clip-text text-transparent">
-              AI automations
-            </span>{' '}
-            that{' '}
-            <span className="bg-gradient-to-r from-teal-400 to-cyan-400 bg-clip-text text-transparent">
-              save hours
-            </span>{' '}
-            without adding headcount
-          </h1>
-
-          <p className="mt-6 text-lg text-white/70 lg:text-xl">
-            Build with <strong className="text-white/90">Typeform</strong>, <strong className="text-white/90">Zapier</strong>, <strong className="text-white/90">Notion</strong>, <strong className="text-white/90">GPT-4o</strong> — plus scraping pipelines and AI security guardrails to keep your automations safe at scale.
-          </p>
-
-          {/* CTAs */}
-          <div className="mt-8 flex flex-wrap gap-4">
-            <Link
-              href="https://calendly.com/davidinfosec07"
-              target="_blank"
-              className="rounded-lg bg-teal-500 px-8 py-4 text-base font-semibold text-white transition hover:bg-teal-600 hover:shadow-lg hover:shadow-teal-500/30"
-            >
-              Book discovery call
-            </Link>
-            <Link
-              href={UPWORK_URL}
-              target="_blank"
-              className="rounded-lg border-2 border-white/20 px-8 py-4 text-base font-semibold text-white transition hover:border-white/40 hover:bg-white/5"
-            >
-              View Upwork offers
-            </Link>
-          </div>
-
-          {/* Proof Metrics Badges */}
-          <div className="mt-10 flex flex-wrap gap-3">
-            <div className="rounded-full border border-teal-500/30 bg-teal-500/10 px-4 py-2 text-sm font-medium text-teal-400">
-              ⚡ Avg 20+ Hours Saved/Week
-            </div>
-            <div className="rounded-full border border-cyan-400/30 bg-cyan-400/10 px-4 py-2 text-sm font-medium text-cyan-400">
-              🚀 80% Faster Response Times
-            </div>
-            <div className="rounded-full border border-teal-400/30 bg-teal-400/10 px-4 py-2 text-sm font-medium text-teal-300">
-              ✅ Zero-Touch Lead Verification
-            </div>
-          </div>
-        </div>
-
-        {/* Right Side - Dashboard Mockup with Glass Morphism */}
-        <div className="flex-1">
-          <div className="rounded-2xl border border-white/10 bg-white/5 p-6 backdrop-blur-md">
-            <div className="mb-4 flex items-center gap-2">
-              <div className="h-3 w-3 rounded-full bg-red-400"></div>
-              <div className="h-3 w-3 rounded-full bg-yellow-400"></div>
-              <div className="h-3 w-3 rounded-full bg-green-400"></div>
-              <span className="ml-2 text-xs text-white/60">Automation Dashboard</span>
-            </div>
-
-            {/* Dashboard Content */}
-            <div className="space-y-4">
-              {/* Metric Cards */}
-              <div className="grid grid-cols-2 gap-3">
-                <div className="rounded-lg border border-white/10 bg-gradient-to-br from-teal-500/20 to-transparent p-4">
-                  <div className="text-2xl font-bold text-teal-400">120</div>
-                  <div className="text-xs text-white/60">Leads/Week</div>
-                </div>
-                <div className="rounded-lg border border-white/10 bg-gradient-to-br from-cyan-400/20 to-transparent p-4">
-                  <div className="text-2xl font-bold text-cyan-400">5m</div>
-                  <div className="text-xs text-white/60">Response Time</div>
-                </div>
-              </div>
-
-              {/* Activity Feed */}
-              <div className="space-y-2 rounded-lg border border-white/10 bg-white/5 p-4">
-                <div className="text-xs font-semibold uppercase tracking-wider text-white/60">Recent Activity</div>
-                <div className="space-y-2">
-                  <div className="flex items-center gap-2 text-sm">
-                    <div className="h-2 w-2 rounded-full bg-green-400"></div>
-                    <span className="text-white/80">Lead scored & routed</span>
-                    <span className="ml-auto text-xs text-white/50">2m ago</span>
-                  </div>
-                  <div className="flex items-center gap-2 text-sm">
-                    <div className="h-2 w-2 rounded-full bg-teal-400"></div>
-                    <span className="text-white/80">GPT summary sent</span>
-                    <span className="ml-auto text-xs text-white/50">8m ago</span>
-                  </div>
-                  <div className="flex items-center gap-2 text-sm">
-                    <div className="h-2 w-2 rounded-full bg-cyan-400"></div>
-                    <span className="text-white/80">Notion task created</span>
-                    <span className="ml-auto text-xs text-white/50">12m ago</span>
-                  </div>
-                </div>
-              </div>
-
-              {/* Status Bar */}
-              <div className="rounded-lg border border-white/10 bg-gradient-to-r from-teal-500/10 to-cyan-400/10 p-3">
-                <div className="flex items-center justify-between">
-                  <span className="text-xs text-white/70">All systems operational</span>
-                  <div className="flex items-center gap-1">
-                    <div className="h-2 w-2 animate-pulse rounded-full bg-green-400"></div>
-                    <span className="text-xs text-green-400">Live</span>
-                  </div>
-                </div>
-              </div>
-            </div>
-          </div>
-=======
     <section className="relative overflow-hidden bg-ink pt-32 pb-20 text-white lg:pt-48 lg:pb-32">
       {/* Background Accents */}
       <div className="absolute top-0 left-1/2 -translate-x-1/2 w-full max-w-7xl h-full pointer-events-none">
@@ -230,7 +118,6 @@
 
           {/* Decorative Elements behind mockup */}
           <div className="absolute -z-10 -right-10 -bottom-10 h-64 w-64 rounded-full bg-teal/20 blur-[80px]" />
->>>>>>> 635bb3d9
         </div>
       </div>
     </section>
