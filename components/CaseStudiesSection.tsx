--- conflicted
+++ resolved
@@ -23,11 +23,7 @@
           {caseStudies.map((study) => (
             <article
               key={study.title}
-<<<<<<< HEAD
-              className="group rounded-2xl border border-white/10 bg-white/5 p-8 backdrop-blur-sm transition hover:border-white/20 hover:bg-white/10"
-=======
               className="group rounded-2xl border border-white/10 bg-white/5 p-8 backdrop-blur-sm transition hover:border-teal-400/50 hover:bg-white/10"
->>>>>>> 5952f427
             >
               <h3 className="text-2xl font-bold text-white">{study.title}</h3>
 
