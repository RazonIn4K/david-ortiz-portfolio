import type { Config } from 'tailwindcss';

const config: Config = {
  content: [
    './app/**/*.{js,ts,jsx,tsx}',
    './components/**/*.{js,ts,jsx,tsx}',
    './content/**/*.{js,ts,jsx,tsx}',
    './data/**/*.{js,ts,jsx,tsx}'
  ],
  theme: {
    extend: {
      colors: {
        ink: '#0a1929',
        slate: '#1E293B',
        accent: '#4F46E5',
<<<<<<< HEAD
        teal: {
          400: '#2dd4bf',
          500: '#14b8a6',
          600: '#0d9488'
        },
        cyan: {
          400: '#22d3ee'
        },
        navy: {
          DEFAULT: '#0a1929',
          dark: '#061220'
        }
      },
      backgroundImage: {
        'grid-light': 'radial-gradient(circle at 1px 1px, rgba(79, 70, 229, 0.2) 1px, transparent 0)',
        'gradient-teal': 'linear-gradient(to right, #2dd4bf, #22d3ee)'
      },
      backdropBlur: {
        xs: '2px'
=======
        teal: '#14b8a6',
        cyan: '#67e8f9'
      },
      backgroundImage: {
        'grid-light': 'radial-gradient(circle at 1px 1px, rgba(79, 70, 229, 0.2) 1px, transparent 0)',
        'gradient-teal': 'linear-gradient(to right, #14b8a6, #67e8f9)',
        'gradient-cyan': 'linear-gradient(to right, #67e8f9, #14b8a6)'
>>>>>>> 39e94bfb
      }
    }
  },
  plugins: [require('@tailwindcss/typography')]
};

export default config;<|MERGE_RESOLUTION|>--- conflicted
+++ resolved
@@ -13,14 +13,14 @@
         ink: '#0a1929',
         slate: '#1E293B',
         accent: '#4F46E5',
-<<<<<<< HEAD
         teal: {
           400: '#2dd4bf',
           500: '#14b8a6',
           600: '#0d9488'
         },
         cyan: {
-          400: '#22d3ee'
+          400: '#22d3ee',
+          300: '#67e8f9'
         },
         navy: {
           DEFAULT: '#0a1929',
@@ -29,19 +29,11 @@
       },
       backgroundImage: {
         'grid-light': 'radial-gradient(circle at 1px 1px, rgba(79, 70, 229, 0.2) 1px, transparent 0)',
-        'gradient-teal': 'linear-gradient(to right, #2dd4bf, #22d3ee)'
+        'gradient-teal': 'linear-gradient(to right, #2dd4bf, #22d3ee)',
+        'gradient-cyan': 'linear-gradient(to right, #67e8f9, #14b8a6)'
       },
       backdropBlur: {
         xs: '2px'
-=======
-        teal: '#14b8a6',
-        cyan: '#67e8f9'
-      },
-      backgroundImage: {
-        'grid-light': 'radial-gradient(circle at 1px 1px, rgba(79, 70, 229, 0.2) 1px, transparent 0)',
-        'gradient-teal': 'linear-gradient(to right, #14b8a6, #67e8f9)',
-        'gradient-cyan': 'linear-gradient(to right, #67e8f9, #14b8a6)'
->>>>>>> 39e94bfb
       }
     }
   },
